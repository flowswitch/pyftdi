--- conflicted
+++ resolved
@@ -52,11 +52,7 @@
         self.jtag.reset()
         idcode = self.jtag.read_dr(32)
         self.jtag.go_idle()
-<<<<<<< HEAD
         print "IDCODE (reset): 0x%x" % int(idcode)
-=======
-        print "IDCODE: 0x%08x" % int(idcode)
->>>>>>> 6b5b1582
 
     def test_idcode_sequence(self):
         """Read the IDCODE using the dedicated instruction"""
@@ -64,8 +60,7 @@
         self.jtag.write_ir(instruction)
         idcode = self.jtag.read_dr(32)
         self.jtag.go_idle()
-<<<<<<< HEAD
-        print "IDCODE (idcode): 0x%x" % int(idcode)
+        print "IDCODE (idcode): 0x%08x" % int(idcode)
 
     def _test_shift_register(self):
         self.jtag.purge()
@@ -95,9 +90,6 @@
         #    count += 1
         #    if count > 3:
         #        break
-=======
-        print "IDCODE: 0x%08x" % int(idcode)
->>>>>>> 6b5b1582
 
     def test_detect_ir_length(self):
         """Detect the instruction register length"""
@@ -105,18 +97,6 @@
         self.jtag.capture_ir()
         self.tool.detect_register_size()
 
-<<<<<<< HEAD
-=======
-    def test_shift_register(self):
-        self.jtag.reset()
-        self.jtag.go_idle()
-        self.jtag.capture_ir()
-        for x in range(10):
-            patin = BitSequence(0b1, length=3)
-            patout = self.jtag.shift_register(patin)
-            print patin
-            print patout
->>>>>>> 6b5b1582
 
 def suite():
     return unittest.makeSuite(JtagTestCase, '_test')
